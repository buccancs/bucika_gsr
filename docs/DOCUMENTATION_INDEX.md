--- conflicted
+++ resolved
@@ -125,7 +125,7 @@
 |----------|---------|---------|
 | [API Quick Reference](reference/) | API quick reference cards | Developer reference |
 
-<<<<<<< HEAD
+
 ### 📁 Comprehensive Documentation (`docs/comprehensive/`)
 Complete component-specific documentation following component-first approach:
 
@@ -141,7 +141,7 @@
 - Complete API reference and data format specifications
 - Troubleshooting guides and best practices
 - Research-grade calibration and synchronization protocols
-=======
+
 ### 📁 Shimmer3 GSR+ Documentation (`docs/new_documentation/`)
 Comprehensive documentation for Shimmer3 GSR+ device integration:
 
@@ -151,7 +151,7 @@
 | [README_shimmer3_gsr_plus.md](new_documentation/README_shimmer3_gsr_plus.md) | Technical deep-dive and architecture | Developers |
 | [USER_GUIDE_shimmer3_gsr_plus.md](new_documentation/USER_GUIDE_shimmer3_gsr_plus.md) | Practical user guide | Researchers |
 | [PROTOCOL_shimmer3_gsr_plus.md](new_documentation/PROTOCOL_shimmer3_gsr_plus.md) | Data formats and protocols | Developers/Analysts |
->>>>>>> cf613af9
+
 
 ---
 

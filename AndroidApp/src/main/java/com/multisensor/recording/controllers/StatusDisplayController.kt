--- conflicted
+++ resolved
@@ -123,12 +123,6 @@
     private var statusUpdateInterval = DEFAULT_UPDATE_INTERVAL
     private val customMetrics = mutableMapOf<String, Any>()
     private var isMonitoringActive = false
-<<<<<<< HEAD
-=======
-    
-    // Status update timer
-    private var statusUpdateTimer: java.util.Timer? = null
->>>>>>> c2082ee8
     
     // Battery monitoring receiver
     private val batteryReceiver = object : BroadcastReceiver() {
@@ -275,7 +269,6 @@
     }
     
     /**
-<<<<<<< HEAD
      * Starts periodic status updates every 5 seconds
      * Extracted from MainActivity.startPeriodicStatusUpdates()
      */
@@ -309,8 +302,6 @@
     }
     
     /**
-=======
->>>>>>> c2082ee8
      * Updates shimmer connection status from external components
      * Extracted from MainActivity.updateShimmerConnectionStatus()
      */

# gradle/libs.versions.toml
# Gradle Version Catalog for Multi-Sensor Recording System
# This file centralizes all dependency versions for better maintainability

[versions]
<<<<<<< HEAD
# AndroidX & Google
=======
# Kotlin & Coroutines - Updated to latest
kotlin = "2.0.20"
coroutines = "1.8.1"
ksp = "2.0.20-1.0.24"

# AndroidX & Google - Updated to latest
>>>>>>> 4d4c24d7
coreKtx = "1.13.1"
appcompat = "1.7.0"
material = "1.12.0"
constraintlayout = "2.1.4"
lifecycle = "2.8.4"
camera = "1.3.4"
activityKtx = "1.9.1"
fragmentKtx = "1.8.2"

# Dependency Injection
hilt = "2.52"

<<<<<<< HEAD
# Coroutines
coroutines = "1.8.1"
=======
# Room Database - Phase 3 State Persistence
room = "2.6.1"
>>>>>>> 4d4c24d7

# Networking
okhttp = "4.12.0"
moshi = "1.15.1"

# Testing
junit = "4.13.2"
androidxTestExtJunit = "1.2.1"
androidxTestCore = "1.6.1"
androidxTestRunner = "1.6.2"
androidxTestRules = "1.6.1"
espresso = "3.6.1"
archCoreTesting = "2.2.0"
mockk = "1.13.12"
robolectric = "4.13"
truth = "1.4.4"
uiautomator = "2.3.0"
xxpermissions = "20.0"

[libraries]
# AndroidX & Google - Core UI Components
androidx-core-ktx = { module = "androidx.core:core-ktx", version.ref = "coreKtx" }
androidx-appcompat = { module = "androidx.appcompat:appcompat", version.ref = "appcompat" }
androidx-material = { module = "com.google.android.material:material", version.ref = "material" }
androidx-constraintlayout = { module = "androidx.constraintlayout:constraintlayout", version.ref = "constraintlayout" }

# AndroidX - Lifecycle Components
androidx-lifecycle-viewmodel-ktx = { module = "androidx.lifecycle:lifecycle-viewmodel-ktx", version.ref = "lifecycle" }
androidx-lifecycle-livedata-ktx = { module = "androidx.lifecycle:lifecycle-livedata-ktx", version.ref = "lifecycle" }
androidx-lifecycle-service = { module = "androidx.lifecycle:lifecycle-service", version.ref = "lifecycle" }
androidx-lifecycle-process = { module = "androidx.lifecycle:lifecycle-process", version.ref = "lifecycle" }

# AndroidX - Camera Components
androidx-camera-core = { module = "androidx.camera:camera-core", version.ref = "camera" }
androidx-camera-camera2 = { module = "androidx.camera:camera-camera2", version.ref = "camera" }
androidx-camera-lifecycle = { module = "androidx.camera:camera-lifecycle", version.ref = "camera" }
androidx-camera-view = { module = "androidx.camera:camera-view", version.ref = "camera" }

# AndroidX - Activity & Fragment
androidx-activity-ktx = { module = "androidx.activity:activity-ktx", version.ref = "activityKtx" }
androidx-fragment-ktx = { module = "androidx.fragment:fragment-ktx", version.ref = "fragmentKtx" }

# Coroutines
kotlinx-coroutines-android = { module = "org.jetbrains.kotlinx:kotlinx-coroutines-android", version.ref = "coroutines" }
kotlinx-coroutines-test = { module = "org.jetbrains.kotlinx:kotlinx-coroutines-test", version.ref = "coroutines" }

# Networking
okhttp = { module = "com.squareup.okhttp3:okhttp", version.ref = "okhttp" }
okhttp-logging-interceptor = { module = "com.squareup.okhttp3:logging-interceptor", version.ref = "okhttp" }

# JSON Parsing
moshi = { module = "com.squareup.moshi:moshi", version.ref = "moshi" }
moshi-kotlin = { module = "com.squareup.moshi:moshi-kotlin", version.ref = "moshi" }

# Dependency Injection (Hilt)
hilt-android = { module = "com.google.dagger:hilt-android", version.ref = "hilt" }
hilt-compiler = { module = "com.google.dagger:hilt-compiler", version.ref = "hilt" }
hilt-android-testing = { module = "com.google.dagger:hilt-android-testing", version.ref = "hilt" }

# Room Database Libraries - Phase 3 State Persistence
room-runtime = { module = "androidx.room:room-runtime", version.ref = "room" }
room-compiler = { module = "androidx.room:room-compiler", version.ref = "room" }
room-ktx = { module = "androidx.room:room-ktx", version.ref = "room" }
room-testing = { module = "androidx.room:room-testing", version.ref = "room" }

# Unit Testing
junit = { module = "junit:junit", version.ref = "junit" }
androidx-test-core = { module = "androidx.test:core", version.ref = "androidxTestCore" }
androidx-test-ext-junit = { module = "androidx.test.ext:junit", version.ref = "androidxTestExtJunit" }
androidx-test-runner = { module = "androidx.test:runner", version.ref = "androidxTestRunner" }
androidx-test-rules = { module = "androidx.test:rules", version.ref = "androidxTestRules" }
androidx-arch-core-testing = { module = "androidx.arch.core:core-testing", version.ref = "archCoreTesting" }
mockk-jvm = { module = "io.mockk:mockk", version.ref = "mockk" }
mockk-android = { module = "io.mockk:mockk-android", version.ref = "mockk" }
robolectric = { module = "org.robolectric:robolectric", version.ref = "robolectric" }
google-truth = { module = "com.google.truth:truth", version.ref = "truth" }

# Integration Testing (Espresso)
espresso-core = { module = "androidx.test.espresso:espresso-core", version.ref = "espresso" }
espresso-intents = { module = "androidx.test.espresso:espresso-intents", version.ref = "espresso" }
espresso-contrib = { module = "androidx.test.espresso:espresso-contrib", version.ref = "espresso" }
uiautomator = { module = "androidx.test.uiautomator:uiautomator", version.ref = "uiautomator" }
xxpermissions = { module = "com.github.getActivity:XXPermissions", version.ref = "xxpermissions" }

[bundles]
# Core UI Components
core-ui = [
    "androidx-core-ktx",
    "androidx-appcompat", 
    "androidx-material",
    "androidx-constraintlayout"
]

# Architecture Components
lifecycle = [
    "androidx-lifecycle-viewmodel-ktx",
    "androidx-lifecycle-livedata-ktx", 
    "androidx-lifecycle-service",
    "androidx-lifecycle-process"
]

# Camera Components
camera = [
    "androidx-camera-core",
    "androidx-camera-camera2",
    "androidx-camera-lifecycle",
    "androidx-camera-view"
]

# Activity & Fragment Extensions
activity-fragment = [
    "androidx-activity-ktx",
    "androidx-fragment-ktx"
]

# Networking & Serialization
networking = [
    "okhttp",
    "okhttp-logging-interceptor",
    "moshi",
    "moshi-kotlin"
]

# Room Database - Phase 3 State Persistence
room = [
    "room-runtime",
    "room-ktx"
]

# Unit Testing
unit-testing = [
    "junit",
    "kotlinx-coroutines-test",
    "androidx-arch-core-testing",
    "mockk-jvm",
    "robolectric",
    "androidx-test-core",
    "androidx-test-runner",
    "androidx-test-ext-junit",
    "google-truth"
]

# Integration Testing
integration-testing = [
    "androidx-test-ext-junit",
    "espresso-core",
    "espresso-intents",
    "espresso-contrib",
    "androidx-test-runner",
    "androidx-test-rules",
    "uiautomator",
    "mockk-android",
    "kotlinx-coroutines-test"
]<|MERGE_RESOLUTION|>--- conflicted
+++ resolved
@@ -3,16 +3,12 @@
 # This file centralizes all dependency versions for better maintainability
 
 [versions]
-<<<<<<< HEAD
-# AndroidX & Google
-=======
 # Kotlin & Coroutines - Updated to latest
 kotlin = "2.0.20"
 coroutines = "1.8.1"
 ksp = "2.0.20-1.0.24"
 
 # AndroidX & Google - Updated to latest
->>>>>>> 4d4c24d7
 coreKtx = "1.13.1"
 appcompat = "1.7.0"
 material = "1.12.0"
@@ -25,13 +21,10 @@
 # Dependency Injection
 hilt = "2.52"
 
-<<<<<<< HEAD
 # Coroutines
 coroutines = "1.8.1"
-=======
 # Room Database - Phase 3 State Persistence
 room = "2.6.1"
->>>>>>> 4d4c24d7
 
 # Networking
 okhttp = "4.12.0"
